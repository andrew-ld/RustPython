--- conflicted
+++ resolved
@@ -2,11 +2,7 @@
  * I/O core tools.
  */
 
-<<<<<<< HEAD
-//library imports
 use std::cell::RefCell;
-=======
->>>>>>> c57be017
 use std::collections::HashSet;
 use std::fs::File;
 use std::io::prelude::*;
@@ -24,12 +20,7 @@
 use crate::obj::objint;
 use crate::obj::objstr;
 use crate::pyobject::{
-<<<<<<< HEAD
-    AttributeProtocol, BufferProtocol, PyContext, PyFuncArgs, PyObject, PyObjectRef, PyRef,
-    PyResult, PyValue, TypeProtocol,
-=======
-    AttributeProtocol, BufferProtocol, PyContext, PyObjectRef, PyResult, TypeProtocol,
->>>>>>> c57be017
+    AttributeProtocol, BufferProtocol, PyContext, PyObjectRef, PyResult, TypeProtocol, PyValue, PyObject, PyRef
 };
 use crate::vm::VirtualMachine;
 
@@ -51,8 +42,8 @@
 type PyStringIORef = PyRef<PyStringIO>;
 
 impl PyValue for PyStringIO {
-    fn required_type(_ctx: &PyContext) -> PyObjectRef {
-        unimplemented!();
+    fn class(vm: &mut VirtualMachine) -> PyObjectRef {
+        vm.class("io", "StringIO")
     }
 }
 
